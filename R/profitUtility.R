--- conflicted
+++ resolved
@@ -434,7 +434,6 @@
   return=list(sky=list(x=xseq, y=yseq, z=tempmat_sky), skyRMS=list(x=xseq, y=yseq, z=tempmat_skyRMS))
 }
 
-<<<<<<< HEAD
 profitDeprojectImageEllipse <- function(image, xcen, ycen, axrat, ang, upsample=5L)
 {
   stopifnot(is.integer(upsample))
@@ -485,7 +484,8 @@
   x = rpois(length(x), x)
   dim(x) = dimx
   return(x)
-=======
+}
+
 profitSegimStats=function(image, segim, sky=0){
   image=image-sky
   xlen=dim(image)[1]
@@ -527,5 +527,4 @@
   if(!missing(mask) & length(mask)==length(image)){
     magimage(mask, lo=0, hi=1, col=c(NA,hsv(alpha=0.3)), add=T)
   }
->>>>>>> 70f33481
 }