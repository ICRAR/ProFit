--- conflicted
+++ resolved
@@ -428,7 +428,42 @@
   return=list(gain=10^findgain$par, value=findgain$value)
 }
 
-<<<<<<< HEAD
+profitSkyEstLoc=function(image, objects=0, loc=dim(image)/2, box=c(100,100), plot=FALSE, ...){
+  xlo=loc[1]-(box[1]/2-0.5)
+  xhi=loc[1]+(box[1]/2-0.5)
+  ylo=loc[2]-(box[2]/2-0.5)
+  yhi=loc[2]+(box[2]/2-0.5)
+  if(xlo<0){xlo=0}
+  if(xhi>dim(image)[1]){xhi=dim(image)[1]}
+  if(ylo<0){ylo=0}
+  if(yhi>dim(image)[2]){yhi=dim(image)[2]}
+  if(! missing(objects) & length(objects)==length(image)){
+    select=image[xlo:xhi, ylo:yhi][objects[xlo:xhi, ylo:yhi]==0]
+  }else{
+    select=image[xlo:xhi, ylo:yhi]
+  }
+  if(plot){
+    image=image[xlo:xhi, ylo:yhi]
+    imout=magimage(image, ...)
+    if(! missing(objects)){
+      contour(x=imout$x, y=imout$y, objects[xlo:xhi, ylo:yhi], add=T, col='red', drawlabels = FALSE, zlim=c(0,1), nlevels = 1)
+    }
+  }
+  clip=magclip(select, estimate = 'lo')
+  return=list(val=c(mean(clip$x, na.rm=T), sd(clip$x, na.rm = T)), clip=clip)
+}
+
+profitMakeSkyMap=function(image, objects=0, box=c(100,100)){
+  xseq=seq(box[1]/2,dim(image)[1],by=box[1])
+  yseq=seq(box[2]/2,dim(image)[2],by=box[2])
+  tempgrid=expand.grid(xseq, yseq)
+  tempsky={}
+for(i in 1:dim(tempgrid)[1]){tempsky=rbind(tempsky, profitSkyEstLoc(image=image, objects=objects, loc=as.numeric(tempgrid[i,]), box=box)$val)}
+  tempmat_sky=matrix(tempsky[,1],length(xseq))
+  tempmat_skyRMS=matrix(tempsky[,2],length(xseq))
+  return=list(sky=list(x=xseq, y=yseq, z=tempmat_sky), skyRMS=list(x=xseq, y=yseq, z=tempmat_skyRMS))
+}
+
 profitDeprojectImageEllipse <- function(image, xcen, ycen, axrat, ang, upsample=5L)
 {
   stopifnot(is.integer(upsample))
@@ -500,40 +535,4 @@
   dimx = dim(x)
   x = rpois(length(x), x)
   dim(x) = dimx
-=======
-profitSkyEstLoc=function(image, objects=0, loc=dim(image)/2, box=c(100,100), plot=FALSE, ...){
-  xlo=loc[1]-(box[1]/2-0.5)
-  xhi=loc[1]+(box[1]/2-0.5)
-  ylo=loc[2]-(box[2]/2-0.5)
-  yhi=loc[2]+(box[2]/2-0.5)
-  if(xlo<0){xlo=0}
-  if(xhi>dim(image)[1]){xhi=dim(image)[1]}
-  if(ylo<0){ylo=0}
-  if(yhi>dim(image)[2]){yhi=dim(image)[2]}
-  if(! missing(objects) & length(objects)==length(image)){
-    select=image[xlo:xhi, ylo:yhi][objects[xlo:xhi, ylo:yhi]==0]
-  }else{
-    select=image[xlo:xhi, ylo:yhi]
-  }
-  if(plot){
-    image=image[xlo:xhi, ylo:yhi]
-    imout=magimage(image, ...)
-    if(! missing(objects)){
-      contour(x=imout$x, y=imout$y, objects[xlo:xhi, ylo:yhi], add=T, col='red', drawlabels = FALSE, zlim=c(0,1), nlevels = 1)
-    }
-  }
-  clip=magclip(select, estimate = 'lo')
-  return=list(val=c(mean(clip$x, na.rm=T), sd(clip$x, na.rm = T)), clip=clip)
-}
-
-profitMakeSkyMap=function(image, objects=0, box=c(100,100)){
-  xseq=seq(box[1]/2,dim(image)[1],by=box[1])
-  yseq=seq(box[2]/2,dim(image)[2],by=box[2])
-  tempgrid=expand.grid(xseq, yseq)
-  tempsky={}
-for(i in 1:dim(tempgrid)[1]){tempsky=rbind(tempsky, profitSkyEstLoc(image=image, objects=objects, loc=as.numeric(tempgrid[i,]), box=box)$val)}
-  tempmat_sky=matrix(tempsky[,1],length(xseq))
-  tempmat_skyRMS=matrix(tempsky[,2],length(xseq))
-  return=list(sky=list(x=xseq, y=yseq, z=tempmat_sky), skyRMS=list(x=xseq, y=yseq, z=tempmat_skyRMS))
->>>>>>> 2b6d99fb
 }