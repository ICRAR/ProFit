--- conflicted
+++ resolved
@@ -1,109 +1,51 @@
-<<<<<<< HEAD
-profitMakeModel=function(modellist,magzero=0,psf,dim=c(100,100), logim=FALSE){
+profitMakeModel=function(modellist,magzero=0,psf,dim=c(100,100), logim=FALSE, serscomp='all', psfcomp='all', rough=FALSE){
+
+	if(rough){rough=1}else{rough=0}
+	if(serscomp=='all'){serscomp=1:length(modellist$sersic$xcen)}
+	if(psfcomp=='all'){psfcomp=1:length(modellist$psf$xcen)}
+
+	# Trim out the profiles we won't fit
+	original_modellist = modellist
+	if( modellist$sersic ) {
+		for( name in names(modellist$sersic) ) {
+			m$sersic[name] = modellist$sersic[name][serscomp]
+		}
+	}
+	if( modellist$psf ) {
+		for( name in names(modellist$sersic) ) {
+			m$psf[name] = modellist$psf[psfcomp]
+		}
+	}
+
+	# We don't fit the sky model using libprofit yet, see comment below
+	modellist$sky = NULL
 
 	model   = .Call("R_profit_make_model", modellist, magzero, dim)
 	basemat = matrix(model, ncol=dim[2], byrow=F)
 
-	if(!missing(psf)){
-		basemat=profitConvolvePSF(basemat,psf)
-		if(length(modellist$psf)>0){
-			for(i in 1:length(modellist$psf$xcen)){
-				basemat= profitMakePSF(
-				  xcen=modellist$psf$xcen[i],
-				  ycen=modellist$psf$ycen[i],
-				  mag=modellist$psf$mag[i],
-				  image=basemat,
-				  psf=psf,
-				  magzero=magzero
-				  )
-			}
+	if ( !missing(psf) ){
+		basemat = profitConvolvePSF(basemat,psf)
+		if ( length(m$psf)>0 ) {
+			basemat = profitMakePSF(
+			              xcen=modellist$psf$xcen[i],
+							  ycen=modellist$psf$ycen[i],
+							  mag=modellist$psf$mag[i],
+							  image=basemat,
+							  psf=psf,
+							  magzero=magzero)
 		}
 	}
 
 	# We add the sky background to the image
 	# still here because libprofit doesn't perform any
 	# convolution first yet
-	#if( length(modellist$sky) > 0 ){
-	#	basemat = basemat+modellist$sky$bg
-	#}
+	if( length(original_modellist$sky) > 0 ){
+		basemat = basemat+original_modellist$sky$bg
+	}
 
 	if( logim ){
 		basemat=log10(basemat)
 	}
 
 	return = list(x=0:dim[1], y=0:dim[2], z=basemat)
-=======
-profitMakeModel=function(modellist,magzero=0,psf,dim=c(100,100), logim=FALSE, serscomp='all', psfcomp='all', rough=FALSE){
-  if(rough){rough=1}else{rough=0}
-  if(serscomp=='all'){serscomp=1:length(modellist$sersic$xcen)}
-  if(psfcomp=='all'){psfcomp=1:length(modellist$psf$xcen)}
-  basemat=matrix(0,dim[1],dim[2])
-  if(length(modellist$sersic)>0){
-    for(i in serscomp){
-      if(length(modellist$sersic$nser)>0){
-        nser=as.numeric(modellist$sersic$nser[i])
-      }else{
-        nser=1  
-      }
-      if(length(modellist$sersic$ang)>0){
-        ang=as.numeric(modellist$sersic$ang[i])
-      }else{
-        ang=0
-      }
-      if(length(modellist$sersic$axrat)>0){
-        axrat=as.numeric(modellist$sersic$axrat[i])
-      }else{
-        axrat=1
-      }
-      if(length(modellist$sersic$box)>0){
-        box=as.numeric(modellist$sersic$box[i])
-      }else{
-        box=0
-      }
-      basemat=basemat+
-      profitMakeSersic(
-        xcen=as.numeric(modellist$sersic$xcen[i]),
-        ycen=as.numeric(modellist$sersic$ycen[i]),
-        mag=as.numeric(modellist$sersic$mag[i]),
-        re=as.numeric(modellist$sersic$re[i]),
-        nser=nser,
-        ang=ang,
-        axrat=axrat,
-        box=box,
-        magzero=as.numeric(magzero),
-        xlim=c(0,dim[1]),
-        ylim=c(0,dim[2]),
-        N=dim,
-        rough=rough)
-    }
-  }
-  
-  if(!missing(psf)){
-  
-    basemat=profitConvolvePSF(basemat,psf)
-    
-    if(length(modellist$psf)>0){
-      for(i in psfcomp){
-        basemat=
-        profitMakePSF(
-          xcen=modellist$psf$xcen[i],
-          ycen=modellist$psf$ycen[i],
-          mag=modellist$psf$mag[i],
-          image=basemat,
-          psf=psf,
-          magzero=magzero
-          )
-      }
-    }
-    
-  }
-  
-  if(length(modellist$sky)>0){
-    basemat=basemat+modellist$sky$bg
-  }
-  
-  if(logim){basemat=log10(basemat)}
-  
-  return=list(x=0:dim[1], y=0:dim[2], z=basemat)
->>>>>>> 28cc5943
 }