profitMakeModel = function(modellist,magzero=0,psf,dim=c(100,100), serscomp='all', psfcomp='all', rough=FALSE, upscale=9, maxdepth=2, reswitch=2, acc=0.1, calcregion, docalcregion=FALSE, magmu=FALSE, remax, rescaleflux=FALSE){

	if(rough){rough=1}else{rough=0}
	if(serscomp=='all'){serscomp=1:length(modellist$sersic$xcen)}
	if(psfcomp=='all'){psfcomp=1:length(modellist$psf$xcen)}
	if(missing(remax)){remax = 0}

<<<<<<< HEAD
	# Trim out the profiles we won't fit
	profiles = list()
	model_psf = NULL
	if( length(modellist$sersic) > 0 && length(serscomp) > 0 ) {

		# Copy them
		profiles[['sersic']] = list()
		for( name in names(modellist$sersic) ) {
			profiles[['sersic']][[name]] = modellist$sersic[[name]][serscomp]
		}
		# Fix their magnitude if necessary
		if( magmu & length(profiles[['sersic']][['mag']]) > 0 ) {
			mag = profitMu2Mag(mu=profiles[['sersic']][['mag']], re=profiles[['sersic']][['re']], axrat=profiles[['sersic']][['axrat']])
			profiles[['sersic']][['mag']] = mag
		}

		profiles[['sersic']][['resolution']] = rep(upscale, length(serscomp))
		profiles[['sersic']][['max_recursions']] = rep(maxdepth, length(serscomp))
		profiles[['sersic']][['rough']] = rep(as.integer(rough), length(serscomp))
		profiles[['sersic']][['re_switch']] = rep(reswitch, length(serscomp))
		profiles[['sersic']][['acc']] = rep(acc, length(serscomp))
		profiles[['sersic']][['re_max']] = rep(remax, length(serscomp))
		profiles[['sersic']][['rescale_flux']] = rep(rescaleflux, length(serscomp))
	}
	if( !missing(psf) ) {
		model_psf = psf
		if( length(modellist$psf) > 0 && length(psfcomp) > 0 ) {
			for( name in names(modellist$psf) ) {
				profiles[['psf']][[name]] = modellist$psf[[name]][psfcomp]
			}
		}
		if( length(modellist$sersic) > 0 && length(serscomp) > 0 ) {
			profiles[['sersic']][['convolve']] = rep(TRUE, length(serscomp))
		}
	}

	model = list(
		magzero = magzero,
		width = dim[1],
		height = dim[2],
		profiles = profiles,
		psf = model_psf
	)
	image = .Call("R_profit_make_model", model)
	if( is.null(image) ) {
		return(NULL)
	}
	basemat = matrix(image, ncol=dim[2], byrow=F)

	return(list(x=0:dim[1], y=0:dim[2], z=basemat))
=======
profitMakeModel=function(model,magzero=0,psf,dim=c(100,100), serscomp='all', psfcomp='all', rough=FALSE, acc=0.1, calcregion, docalcregion=FALSE, magmu=FALSE, remax, rescaleflux=FALSE){
  if(missing(calcregion)){
    if(docalcregion){
      calcregion=matrix(1,dim[1],dim[2])
    }else{
      calcregion=matrix(1,1,1)
    }
  }
  if(all(dim(calcregion)==dim)==FALSE & docalcregion){stop(paste("calcregion dimensions are ",dim(calcregion)[1],":",dim(calcregion)[2]," and they must be ",dim[1],":",dim[2],"!",sep=""))}
  if(serscomp=='all'){serscomp=1:length(model$sersic$xcen)}
  if(psfcomp=='all'){psfcomp=1:length(model$psf$xcen)}
  basemat=matrix(0,dim[1],dim[2])
  if(length(model$sersic)>0){
    if(length(magmu)<length(model$sersic$xcen)){
      magmu=rep(magmu,length(model$sersic$xcen))
    }
    for(i in serscomp){
      if(length(model$sersic$nser)>0){
        nser=as.numeric(model$sersic$nser[i])
      }else{
        nser=1  
      }
      if(length(model$sersic$ang)>0){
        ang=as.numeric(model$sersic$ang[i])
      }else{
        ang=0
      }
      if(length(model$sersic$axrat)>0){
        axrat=as.numeric(model$sersic$axrat[i])
      }else{
        axrat=1
      }
      if(length(model$sersic$box)>0){
        box=as.numeric(model$sersic$box[i])
      }else{
        box=0
      }
      if(magmu[i]){
        mag=profitMu2Mag(mu=as.numeric(model$sersic$mag[i]), re=as.numeric(model$sersic$re[i]), axrat=axrat)
      }else{
        mag=as.numeric(model$sersic$mag[i])
      }
      re=as.numeric(model$sersic$re[i])
      #Find the point at which we capture 90% of the flux (sensible place for upscaling)
      reswitch=ceiling(.profitFluxFrac(nser=nser,re=re,frac=1-nser^2/2e3))
      if(missing(remax)){remax=ceiling(.profitFluxFrac(nser=nser,re=re,frac=0.9999))}
      #Make sure upscaling doesn't go beyond 20 pixels:
      reswitch=min(reswitch,20)
      #Don't let it become less than 2 pixels (means we do no worse than GALFIT anywhere):
      reswitch=max(reswitch,2)
      #Calculate an adaptive upscale- if re is large then we don't need so much upscaling
      upscale=ceiling(160/reswitch)
      upscale=upscale+upscale%%2
      upscale=min(upscale,10)
      upscale=max(upscale,4)
      reswitch=reswitch/re
      if(rescaleflux){rescale=1/.profitFluxR(nser=nser,re=re,r=remax)}else{rescale=1}
      basemat=basemat+
      rescale*profitMakeSersic(
        XCEN=as.numeric(model$sersic$xcen[i]),
        YCEN=as.numeric(model$sersic$ycen[i]),
        MAG=mag,
        RE=as.numeric(model$sersic$re[i]),
        NSER=nser,
        ANG=ang,
        AXRAT=axrat,
        BOX=box,
        MAGZERO=magzero,
        ROUGH=rough,
        XLIM=c(0,dim[1]),
        YLIM=c(0,dim[2]),
        DIM=dim,
        UPSCALE=upscale,
        MAXDEPTH=2,
        RESWITCH=reswitch,
        ACC=acc,
        CALCREGION=calcregion,
        DOCALCREGION=docalcregion,
        REMAX=remax)
    }
  }
  
  if(!missing(psf)){
  
    basemat=profitConvolvePSF(basemat,psf)
    
    if(length(model$psf)>0){
      for(i in psfcomp){
        basemat=
        profitMakePSF(
          xcen=model$psf$xcen[i],
          ycen=model$psf$ycen[i],
          mag=model$psf$mag[i],
          image=basemat,
          psf=psf,
          magzero=magzero
          )
      }
    }
    
  }
  
  if(length(model$sky)>0){
    basemat=basemat+model$sky$bg#/(10^(0.4*magzero))
  }
  
  return=list(x=seq(0.5,dim[1]-0.5,by=1), y=seq(0.5,dim[2]-0.5,by=1), z=basemat)
>>>>>>> c83ec2fa
}<|MERGE_RESOLUTION|>--- conflicted
+++ resolved
@@ -5,7 +5,6 @@
 	if(psfcomp=='all'){psfcomp=1:length(modellist$psf$xcen)}
 	if(missing(remax)){remax = 0}
 
-<<<<<<< HEAD
 	# Trim out the profiles we won't fit
 	profiles = list()
 	model_psf = NULL
@@ -55,114 +54,5 @@
 	}
 	basemat = matrix(image, ncol=dim[2], byrow=F)
 
-	return(list(x=0:dim[1], y=0:dim[2], z=basemat))
-=======
-profitMakeModel=function(model,magzero=0,psf,dim=c(100,100), serscomp='all', psfcomp='all', rough=FALSE, acc=0.1, calcregion, docalcregion=FALSE, magmu=FALSE, remax, rescaleflux=FALSE){
-  if(missing(calcregion)){
-    if(docalcregion){
-      calcregion=matrix(1,dim[1],dim[2])
-    }else{
-      calcregion=matrix(1,1,1)
-    }
-  }
-  if(all(dim(calcregion)==dim)==FALSE & docalcregion){stop(paste("calcregion dimensions are ",dim(calcregion)[1],":",dim(calcregion)[2]," and they must be ",dim[1],":",dim[2],"!",sep=""))}
-  if(serscomp=='all'){serscomp=1:length(model$sersic$xcen)}
-  if(psfcomp=='all'){psfcomp=1:length(model$psf$xcen)}
-  basemat=matrix(0,dim[1],dim[2])
-  if(length(model$sersic)>0){
-    if(length(magmu)<length(model$sersic$xcen)){
-      magmu=rep(magmu,length(model$sersic$xcen))
-    }
-    for(i in serscomp){
-      if(length(model$sersic$nser)>0){
-        nser=as.numeric(model$sersic$nser[i])
-      }else{
-        nser=1  
-      }
-      if(length(model$sersic$ang)>0){
-        ang=as.numeric(model$sersic$ang[i])
-      }else{
-        ang=0
-      }
-      if(length(model$sersic$axrat)>0){
-        axrat=as.numeric(model$sersic$axrat[i])
-      }else{
-        axrat=1
-      }
-      if(length(model$sersic$box)>0){
-        box=as.numeric(model$sersic$box[i])
-      }else{
-        box=0
-      }
-      if(magmu[i]){
-        mag=profitMu2Mag(mu=as.numeric(model$sersic$mag[i]), re=as.numeric(model$sersic$re[i]), axrat=axrat)
-      }else{
-        mag=as.numeric(model$sersic$mag[i])
-      }
-      re=as.numeric(model$sersic$re[i])
-      #Find the point at which we capture 90% of the flux (sensible place for upscaling)
-      reswitch=ceiling(.profitFluxFrac(nser=nser,re=re,frac=1-nser^2/2e3))
-      if(missing(remax)){remax=ceiling(.profitFluxFrac(nser=nser,re=re,frac=0.9999))}
-      #Make sure upscaling doesn't go beyond 20 pixels:
-      reswitch=min(reswitch,20)
-      #Don't let it become less than 2 pixels (means we do no worse than GALFIT anywhere):
-      reswitch=max(reswitch,2)
-      #Calculate an adaptive upscale- if re is large then we don't need so much upscaling
-      upscale=ceiling(160/reswitch)
-      upscale=upscale+upscale%%2
-      upscale=min(upscale,10)
-      upscale=max(upscale,4)
-      reswitch=reswitch/re
-      if(rescaleflux){rescale=1/.profitFluxR(nser=nser,re=re,r=remax)}else{rescale=1}
-      basemat=basemat+
-      rescale*profitMakeSersic(
-        XCEN=as.numeric(model$sersic$xcen[i]),
-        YCEN=as.numeric(model$sersic$ycen[i]),
-        MAG=mag,
-        RE=as.numeric(model$sersic$re[i]),
-        NSER=nser,
-        ANG=ang,
-        AXRAT=axrat,
-        BOX=box,
-        MAGZERO=magzero,
-        ROUGH=rough,
-        XLIM=c(0,dim[1]),
-        YLIM=c(0,dim[2]),
-        DIM=dim,
-        UPSCALE=upscale,
-        MAXDEPTH=2,
-        RESWITCH=reswitch,
-        ACC=acc,
-        CALCREGION=calcregion,
-        DOCALCREGION=docalcregion,
-        REMAX=remax)
-    }
-  }
-  
-  if(!missing(psf)){
-  
-    basemat=profitConvolvePSF(basemat,psf)
-    
-    if(length(model$psf)>0){
-      for(i in psfcomp){
-        basemat=
-        profitMakePSF(
-          xcen=model$psf$xcen[i],
-          ycen=model$psf$ycen[i],
-          mag=model$psf$mag[i],
-          image=basemat,
-          psf=psf,
-          magzero=magzero
-          )
-      }
-    }
-    
-  }
-  
-  if(length(model$sky)>0){
-    basemat=basemat+model$sky$bg#/(10^(0.4*magzero))
-  }
-  
-  return=list(x=seq(0.5,dim[1]-0.5,by=1), y=seq(0.5,dim[2]-0.5,by=1), z=basemat)
->>>>>>> c83ec2fa
+	return(list(x=seq(0.5,dim[1]-0.5,by=1), y=seq(0.5,dim[2]-0.5,by=1), z=basemat))
 }